--- conflicted
+++ resolved
@@ -141,7 +141,6 @@
         else:
             wt = _make_tensor(target_weights, device=device)
 
-<<<<<<< HEAD
         # If initial plan is provided, move it to device.
         # Otherwise, initialize it with entropic initialization
         pi_init = (
@@ -154,15 +153,9 @@
                     weights_source=ws,
                     weights_target=wt,
                     method="entropic",
-                ), device=device
-            )
-=======
-        # If initial plan is provided, move it to device
-        pi_init = (
-            _make_tensor(init_plan, device=device)
-            if init_plan is not None
-            else None
->>>>>>> ffb6fc0b
+                ),
+                device=device,
+            )
         )
 
         # Compute distance matrix between features
